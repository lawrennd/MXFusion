# Copyright 2018 Amazon.com, Inc. or its affiliates. All Rights Reserved.
#
#   Licensed under the Apache License, Version 2.0 (the "License").
#   You may not use this file except in compliance with the License.
#   A copy of the License is located at
#
#       http://www.apache.org/licenses/LICENSE-2.0
#
#   or in the "license" file accompanying this file. This file is distributed
#   on an "AS IS" BASIS, WITHOUT WARRANTIES OR CONDITIONS OF ANY KIND, either
#   express or implied. See the License for the specific language governing
#   permissions and limitations under the License.
# ==============================================================================


import numpy as np
from mxnet import autograd
from ..module import Module
from ...models import Model, Posterior
from ...components.variables.variable import Variable
from ...components.distributions import GaussianProcess, Normal
from ...inference.inference_alg import SamplingAlgorithm
from ...components.distributions.random_gen import MXNetRandomGenerator
from ...util.inference import realize_shape
from ...inference.variational import VariationalInference
from ...util.customop import broadcast_to_w_samples
from ...components.variables.runtime_variable import arrays_as_samples
from ...components.functions.operators import broadcast_to


class GPRegressionLogPdf(VariationalInference):
    """
    The method to compute the logarithm of the probability density function of
    a Gaussian process model with Gaussian likelihood.
    """
    def __init__(self, model, posterior, observed, jitter=0.):
        super(GPRegressionLogPdf, self).__init__(
            model=model, posterior=posterior, observed=observed)
        self.log_pdf_scaling = 1
        self.jitter = jitter

    def compute(self, F, variables):
        has_mean = self.model.F.factor.has_mean
        X = variables[self.model.X]
        Y = variables[self.model.Y]
        noise_var = variables[self.model.noise_var]
        D = Y.shape[-1]
        N = X.shape[-2]
        kern = self.model.kernel
        kern_params = kern.fetch_parameters(variables)

        X, Y, noise_var, kern_params = arrays_as_samples(
            F, [X, Y, noise_var, kern_params])

        K = kern.K(F, X, **kern_params) + \
            F.expand_dims(F.eye(N, dtype=X.dtype), axis=0) * \
            F.expand_dims(noise_var, axis=-2)
        if self.jitter > 0.:
            K = K + F.expand_dims(F.eye(N, dtype=X.dtype), axis=0) * \
                self.jitter
        L = F.linalg.potrf(K)

        if has_mean:
            mean = variables[self.model.mean]
            Y = Y - mean
        LinvY = F.linalg.trsm(L, Y)
        logdet_l = F.linalg.sumlogdiag(F.abs(L))
        tmp = F.sum(F.reshape(F.square(LinvY) + np.log(2. * np.pi),
                              shape=(Y.shape[0], -1)), axis=-1)
        logL = - logdet_l * D - tmp/2

        with autograd.pause():
            self.set_parameter(variables, self.posterior.X, X[0])
            self.set_parameter(variables, self.posterior.L, L[0])
            self.set_parameter(variables, self.posterior.LinvY, LinvY[0])
        return logL


class GPRegressionSampling(SamplingAlgorithm):
    """
    The method for drawing samples from the prior distribution of a Gaussian process regression model.
    """
    def __init__(self, model, observed, num_samples=1, target_variables=None,
                 rand_gen=None):

        super(GPRegressionSampling, self).__init__(
            model=model, observed=observed, num_samples=num_samples,
            target_variables=target_variables)
        self._rand_gen = MXNetRandomGenerator if rand_gen is None else \
            rand_gen

    def compute(self, F, variables):
<<<<<<< HEAD
        has_mean = self.model.F.factor.has_mean
=======
        """
        The method for the computation of the sampling algorithm

        :param F: the execution context (mxnet.ndarray or mxnet.symbol)
        :type F: Python module
        :param variables: the set of MXNet arrays that holds the values of
        variables at runtime.
        :type variables: {str(UUID): MXNet NDArray or MXNet Symbol}
        :returns: the outcome of the inference algorithm
        :rtype: mxnet.ndarray.ndarray.NDArray or mxnet.symbol.symbol.Symbol
        """
>>>>>>> 80d95618
        X = variables[self.model.X]
        noise_var = variables[self.model.noise_var]
        N = X.shape[-2]
        kern = self.model.kernel
        kern_params = kern.fetch_parameters(variables)

        X, noise_var, kern_params = arrays_as_samples(
            F, [X, noise_var, kern_params])

        K = kern.K(F, X, **kern_params) + \
            F.expand_dims(F.eye(N, dtype=X.dtype), axis=0) * \
            F.expand_dims(noise_var, axis=-2)
        L = F.linalg.potrf(K)
        Y_shape = realize_shape(self.model.Y.shape, variables)
        out_shape = (self.num_samples,)+Y_shape

        L = broadcast_to_w_samples(F, L, out_shape[:-1] + out_shape[-2:-1])
        die = self._rand_gen.sample_normal(shape=out_shape,
                                           dtype=self.model.F.factor.dtype)
        y_samples = F.linalg.trmm(L, die)

        if has_mean:
            mean = variables[self.model.mean]
            y_samples = y_samples + mean

        samples = {self.model.Y.uuid: y_samples}

        if self.target_variables:
            return tuple(samples[v] for v in self.target_variables)
        else:
            return samples


class GPRegressionMeanVariancePrediction(SamplingAlgorithm):
    def __init__(self, model, posterior, observed, noise_free=True,
                 diagonal_variance=True):
        super(GPRegressionMeanVariancePrediction, self).__init__(
            model=model, observed=observed, extra_graphs=[posterior])
        self.noise_free = noise_free
        self.diagonal_variance = diagonal_variance

    def compute(self, F, variables):
<<<<<<< HEAD
        has_mean = self.model.F.factor.has_mean
=======
        """
        The method for the computation of the sampling algorithm

        :param F: the execution context (mxnet.ndarray or mxnet.symbol)
        :type F: Python module
        :param variables: the set of MXNet arrays that holds the values of
        variables at runtime.
        :type variables: {str(UUID): MXNet NDArray or MXNet Symbol}
        :returns: the outcome of the inference algorithm
        :rtype: mxnet.ndarray.ndarray.NDArray or mxnet.symbol.symbol.Symbol
        """
>>>>>>> 80d95618
        X = variables[self.model.X]
        N = X.shape[-2]
        noise_var = variables[self.model.noise_var]
        X_cond = variables[self.graphs[1].X]
        L = variables[self.graphs[1].L]
        LinvY = variables[self.graphs[1].LinvY]
        kern = self.model.kernel
        kern_params = kern.fetch_parameters(variables)

        X, noise_var, X_cond, L, LinvY, kern_params = arrays_as_samples(
            F, [X, noise_var, X_cond, L, LinvY, kern_params])

        Kxt = kern.K(F, X_cond, X, **kern_params)
        LinvKxt = F.linalg.trsm(L, Kxt)
        mu = F.linalg.gemm2(LinvKxt, LinvY, True, False)

        if has_mean:
            mean = variables[self.model.mean]
            mu = mu + mean

        if self.diagonal_variance:
            Ktt = kern.Kdiag(F, X, **kern_params)
            var = Ktt - F.sum(F.square(LinvKxt), axis=-2)
            if not self.noise_free:
                var += noise_var
        else:
            Ktt = kern.K(F, X, **kern_params)
            var = Ktt - F.linalg.syrk(LinvKxt, True)
            if not self.noise_free:
                var += F.expand_dims(F.eye(N, dtype=X.dtype), axis=0) * \
                    F.expand_dims(noise_var, axis=-2)

        outcomes = {self.model.Y.uuid: (mu, var)}

        if self.target_variables:
            return tuple(outcomes[v] for v in self.target_variables)
        else:
            return outcomes


class GPRegressionSamplingPrediction(SamplingAlgorithm):
    def __init__(self, model, posterior, observed, rand_gen=None,
                 noise_free=True, diagonal_variance=True, jitter=0.):
        super(GPRegressionSamplingPrediction, self).__init__(
            model=model, observed=observed, extra_graphs=[posterior])
        self.noise_free = noise_free
        self.diagonal_variance = diagonal_variance
        self._rand_gen = MXNetRandomGenerator if rand_gen is None else \
            rand_gen
        self.jitter = jitter

    def compute(self, F, variables):
<<<<<<< HEAD
        has_mean = self.model.F.factor.has_mean
=======
        """
        The method for the computation of the sampling algorithm

        :param F: the execution context (mxnet.ndarray or mxnet.symbol)
        :type F: Python module
        :param variables: the set of MXNet arrays that holds the values of
        variables at runtime.
        :type variables: {str(UUID): MXNet NDArray or MXNet Symbol}
        :returns: the outcome of the inference algorithm
        :rtype: mxnet.ndarray.ndarray.NDArray or mxnet.symbol.symbol.Symbol
        """
>>>>>>> 80d95618
        X = variables[self.model.X]
        N = X.shape[-2]
        noise_var = variables[self.model.noise_var]
        X_cond = variables[self.graphs[1].X]
        L = variables[self.graphs[1].L]
        LinvY = variables[self.graphs[1].LinvY]
        kern = self.model.kernel
        kern_params = kern.fetch_parameters(variables)

        X, noise_var, X_cond, L, LinvY, kern_params = arrays_as_samples(
            F, [X, noise_var, X_cond, L, LinvY, kern_params])

        Kxt = kern.K(F, X_cond, X, **kern_params)
        LinvKxt = F.linalg.trsm(L, Kxt)
        mu = F.linalg.gemm2(LinvKxt, LinvY, True, False)

        if has_mean:
            mean = variables[self.model.mean]
            mu = mu + mean

        if self.diagonal_variance:
            Ktt = kern.Kdiag(F, X, **kern_params)
            var = Ktt - F.sum(F.square(LinvKxt), axis=-2)
            if not self.noise_free:
                var += noise_var
            die = self._rand_gen.sample_normal(
                shape=(self.num_samples,) + mu.shape[1:],
                dtype=self.model.F.factor.dtype)
            samples = mu + die * F.sqrt(F.expand_dims(var, axis=-1))
        else:
            Ktt = kern.K(F, X, **kern_params)
            cov = Ktt - F.linalg.syrk(LinvKxt, True)
            if not self.noise_free:
                cov += F.eye(N, dtype=X.dtype) * noise_var
            if self.jitter > 0.:
                cov = cov + F.eye(cov.shape[-1], dtype=cov.dtype) * self.jitter
            L = F.linalg.potrf(cov)
            out_shape = (self.num_samples,) + mu.shape[1:]
            L = broadcast_to_w_samples(F, L, out_shape[:-1] + out_shape[-2:-1])

            die = self._rand_gen.sample_normal(shape=out_shape,
                                               dtype=self.model.F.factor.dtype)
            samples = mu + F.linalg.trmm(L, die)

        outcomes = {self.model.Y.uuid: samples}

        if self.target_variables:
            return tuple(outcomes[v] for v in self.target_variables)
        else:
            return outcomes


class GPRegression(Module):
    """
    Gaussian process regression module

    This module contains a Gaussian process with Gaussian likelihood.

    :param X: the input variables on which the random variables are conditioned.
    :type X: Variable
    :param kernel: the kernel of Gaussian process.
    :type kernel: Kernel
    :param noise_var: the variance of the Gaussian likelihood
    :type noise_var: Variable
    :param mean: the mean of Gaussian process.
    :type mean: Variable
    :param rand_gen: the random generator (default: MXNetRandomGenerator).
    :type rand_gen: RandomGenerator
    :param dtype: the data type for float point numbers.
    :type dtype: numpy.float32 or numpy.float64
    :param ctx: the mxnet context (default: None/current context).
    :type ctx: None or mxnet.cpu or mxnet.gpu
    """

    def __init__(self, X, kernel, noise_var, mean=None, rand_gen=None,
                 dtype=None, ctx=None):
        if not isinstance(X, Variable):
            X = Variable(value=X)
        if not isinstance(noise_var, Variable):
            noise_var = Variable(value=noise_var)
        inputs = [('X', X), ('noise_var', noise_var)]
        input_names = [k for k, _ in inputs]
        if mean is not None:
            inputs.append(('mean', mean))
            input_names.append('mean')
            self._has_mean = True
        else:
            self._has_mean = False
        output_names = ['random_variable']
        super(GPRegression, self).__init__(
            inputs=inputs, outputs=None, input_names=input_names,
            output_names=output_names, rand_gen=rand_gen, dtype=dtype, ctx=ctx)
        self.kernel = kernel

    def _generate_outputs(self, output_shapes):
        """
        Generate the output of the module with given output_shapes.

        :param output_shapes: the shapes of all the output variables
        :type output_shapes: {str: tuple}
        """
        if output_shapes['random_variable'] is None:
            Y_shape = self.X.shape[:-1] + (1,)
        else:
            Y_shape = output_shapes['random_variable']
        self.set_outputs([Variable(shape=Y_shape)])

    def _build_module_graphs(self):
        """
        Generate a model graph for GP regression module.
        """
        Y = self.random_variable
        graph = Model(name='gp_regression')
        graph.X = self.X.replicate_self()
        graph.noise_var = self.noise_var.replicate_self()
        if self._has_mean:
            mean = self.mean.replicate_self()
            graph.mean = mean
        else:
            mean = None
        graph.F = GaussianProcess.define_variable(
            X=graph.X, kernel=self.kernel, shape=Y.shape,
            mean=mean, rand_gen=self._rand_gen,
            dtype=self.dtype, ctx=self.ctx)
        graph.Y = Y.replicate_self()
        graph.Y.set_prior(Normal(
            mean=graph.F, variance=broadcast_to(graph.noise_var, graph.Y.shape), rand_gen=self._rand_gen,
            dtype=self.dtype, ctx=self.ctx))
        graph.kernel = graph.F.factor.kernel
        # The posterior graph is used to store parameters for prediction
        post = Posterior(graph)
        post.L = Variable(shape=graph.X.shape[:-1]+graph.X.shape[-2:-1])
        post.LinvY = Variable(shape=graph.X.shape[:-1]+graph.Y.shape[-1:])
        post.X = Variable(shape=graph.X.shape)
        return graph, [post]

    def _attach_default_inference_algorithms(self):
        """
        Attach the default inference algorithms for GPRegression Module:
        log_pdf <- GPRegressionLogPdf
        draw_samples <- GPRegressionSampling
        prediction <- GPRegressionMeanVariancePrediction
        """
        observed = [v for k, v in self.inputs] + \
            [v for k, v in self.outputs]
        self.attach_log_pdf_algorithms(
            targets=self.output_names, conditionals=self.input_names,
            algorithm=GPRegressionLogPdf(self._module_graph, self._extra_graphs[0], observed),
            alg_name='gp_log_pdf')

        observed = [v for k, v in self.inputs]
        self.attach_draw_samples_algorithms(
            targets=self.output_names, conditionals=self.input_names,
            algorithm=GPRegressionSampling(self._module_graph, observed,
                                      rand_gen=self._rand_gen),
            alg_name='gp_sampling')

        self.attach_prediction_algorithms(
            targets=self.output_names, conditionals=self.input_names,
            algorithm=GPRegressionMeanVariancePrediction(
                self._module_graph, self._extra_graphs[0], observed),
            alg_name='gp_predict')

    @staticmethod
    def define_variable(X, kernel, noise_var, shape=None, mean=None,
                        rand_gen=None, dtype=None, ctx=None):
        """
        Creates and returns a variable drawn from a Gaussian process regression.

        :param X: the input variables on which the random variables are
        conditioned.
        :type X: Variable
        :param kernel: the kernel of Gaussian process
        :type kernel: Kernel
        :param noise_var: the variance of the Gaussian likelihood
        :type noise_var: Variable
        :param shape: the shape of the random variable(s) (the default shape is
        the same shape as *X* but the last dimension is changed to one.)
        :type shape: tuple or [tuple]
        :param mean: the mean of Gaussian process.
        :type mean: Variable
        :param rand_gen: the random generator (default: MXNetRandomGenerator)
        :type rand_gen: RandomGenerator
        :param dtype: the data type for float point numbers
        :type dtype: numpy.float32 or numpy.float64
        :param ctx: the mxnet context (default: None/current context)
        :type ctx: None or mxnet.cpu or mxnet.gpu
        """
        gp = GPRegression(
            X=X, kernel=kernel, noise_var=noise_var, mean=mean,
            rand_gen=rand_gen, dtype=dtype, ctx=ctx)
        gp._generate_outputs({'random_variable': shape})
        return gp.random_variable

    def replicate_self(self, attribute_map=None):
        """
        The copy constructor for the function.
        """
        rep = super(GPRegression, self).replicate_self(attribute_map)

        rep.kernel = self.kernel.replicate_self(attribute_map)
        rep._has_mean = self._has_mean
        return rep<|MERGE_RESOLUTION|>--- conflicted
+++ resolved
@@ -90,9 +90,6 @@
             rand_gen
 
     def compute(self, F, variables):
-<<<<<<< HEAD
-        has_mean = self.model.F.factor.has_mean
-=======
         """
         The method for the computation of the sampling algorithm
 
@@ -104,7 +101,7 @@
         :returns: the outcome of the inference algorithm
         :rtype: mxnet.ndarray.ndarray.NDArray or mxnet.symbol.symbol.Symbol
         """
->>>>>>> 80d95618
+        has_mean = self.model.F.factor.has_mean
         X = variables[self.model.X]
         noise_var = variables[self.model.noise_var]
         N = X.shape[-2]
@@ -147,9 +144,6 @@
         self.diagonal_variance = diagonal_variance
 
     def compute(self, F, variables):
-<<<<<<< HEAD
-        has_mean = self.model.F.factor.has_mean
-=======
         """
         The method for the computation of the sampling algorithm
 
@@ -161,7 +155,7 @@
         :returns: the outcome of the inference algorithm
         :rtype: mxnet.ndarray.ndarray.NDArray or mxnet.symbol.symbol.Symbol
         """
->>>>>>> 80d95618
+        has_mean = self.model.F.factor.has_mean
         X = variables[self.model.X]
         N = X.shape[-2]
         noise_var = variables[self.model.noise_var]
@@ -214,9 +208,6 @@
         self.jitter = jitter
 
     def compute(self, F, variables):
-<<<<<<< HEAD
-        has_mean = self.model.F.factor.has_mean
-=======
         """
         The method for the computation of the sampling algorithm
 
@@ -228,7 +219,7 @@
         :returns: the outcome of the inference algorithm
         :rtype: mxnet.ndarray.ndarray.NDArray or mxnet.symbol.symbol.Symbol
         """
->>>>>>> 80d95618
+        has_mean = self.model.F.factor.has_mean
         X = variables[self.model.X]
         N = X.shape[-2]
         noise_var = variables[self.model.noise_var]
